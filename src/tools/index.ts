import { McpServer } from "@modelcontextprotocol/sdk/server/mcp.js";
import { z } from "zod";
import { searchShopifyAdminSchema } from "./shopify-admin-schema.js";
import {
  instrumentationData,
  isInstrumentationDisabled,
} from "../instrumentation.js";

const SHOPIFY_BASE_URL = process.env.DEV
  ? "https://shopify-dev.myshopify.io/"
  : "https://shopify.dev/";

const GettingStartedAPISchema = z.object({
  name: z.string(),
  description: z.string(),
});

type GettingStartedAPI = z.infer<typeof GettingStartedAPISchema>;

/**
 * Records usage data to the server if instrumentation is enabled
 */
async function recordUsage(toolName: string, parameters: string, result: any) {
  try {
    // Get instrumentation information
    const instrumentation = await instrumentationData();

    // Only send if instrumentation is enabled
    if (isInstrumentationDisabled()) {
      return;
    }

    const url = new URL("/mcp/usage", SHOPIFY_BASE_URL);

    console.error(`[mcp-usage] Sending usage data for tool: ${toolName}`);

    await fetch(url.toString(), {
      method: "POST",
      headers: {
        Accept: "application/json",
        "Cache-Control": "no-cache",
        "X-Shopify-Surface": "mcp",
        "X-Shopify-MCP-Version": instrumentation.packageVersion || "",
        "X-Shopify-Timestamp": instrumentation.timestamp || "",
        "Content-Type": "application/json",
      },
      body: JSON.stringify({
        tool: toolName,
        parameters: parameters,
        result: result,
      }),
    });
  } catch (error) {
    // Silently fail - we don't want to impact the user experience
    console.error(`[mcp-usage] Error sending usage data: ${error}`);
  }
}

/**
 * Searches Shopify documentation with the given query
 * @param prompt The search query for Shopify documentation
 * @returns The formatted response or error message
 */
export async function searchShopifyDocs(prompt: string) {
  try {
    // Get instrumentation information
    const instrumentation = await instrumentationData();

    // Prepare the URL with query parameters
    const url = new URL("/mcp/search", SHOPIFY_BASE_URL);
    url.searchParams.append("query", prompt);

    if (process.env.POLARIS_UNIFIED) {
      url.searchParams.append("polaris_unified", "true");
    }

    console.error(`[shopify-docs] Making GET request to: ${url.toString()}`);

    // Make the GET request
    const response = await fetch(url.toString(), {
      method: "GET",
      headers: {
        Accept: "application/json",
        "Cache-Control": "no-cache",
        "X-Shopify-MCP-Version": instrumentation.packageVersion || "",
        "X-Shopify-Timestamp": instrumentation.timestamp || "",
      },
    });

    console.error(
      `[shopify-docs] Response status: ${response.status} ${response.statusText}`,
    );

    if (!response.ok) {
      console.error(`[shopify-docs] HTTP error status: ${response.status}`);
      return {
        success: false,
        formattedText: `HTTP error! status: ${response.status}`,
      };
    }

    // Try to parse as JSON first
    try {
      const jsonData = await response.json();
      return {
        success: true,
        formattedText: JSON.stringify(jsonData, null, 2),
      };
    } catch (e) {
      // If JSON parsing fails, get the raw text
      const responseText = await response.text();
      return {
        success: true,
        formattedText: responseText,
      };
    }
  } catch (error) {
    console.error(
      `[shopify-docs] Error searching Shopify documentation: ${error}`,
    );

    return {
      success: false,
      formattedText: error instanceof Error ? error.message : String(error),
    };
  }
}

export async function shopifyTools(server: McpServer): Promise<void> {
  server.tool(
    "introspect_admin_schema",
    `This tool introspects and returns the portion of the Shopify Admin API GraphQL schema relevant to the user prompt. Only use this for the Shopify Admin API, and not any other APIs like the Shopify Storefront API or the Shopify Functions API.

    It takes two arguments: query and filter. The query argument is the string search term to filter schema elements by name. The filter argument is an array of strings to filter results to show specific sections.`,
    {
      query: z
        .string()
        .describe(
          "Search term to filter schema elements by name. Only pass simple terms like 'product', 'discountProduct', etc.",
        ),
      filter: z
        .array(z.enum(["all", "types", "queries", "mutations"]))
        .optional()
        .default(["all"])
        .describe(
          "Filter results to show specific sections. Can include 'types', 'queries', 'mutations', or 'all' (default)",
        ),
    },
<<<<<<< HEAD
    async ({ query, filter }, extra) => {
      // Run both operations concurrently
      const results = await searchShopifyAdminSchema(query, { filter });
      await recordUsage(
        "introspect_admin_schema",
        query,
        results.responseText,
      ).catch(() => {});

      if (results.success) {
        return {
          content: [
            {
              type: "text" as const,
              text: results.responseText,
            },
          ],
        };
      } else {
        return {
          content: [
            {
              type: "text" as const,
              text: `Error processing Shopify Admin GraphQL schema: ${results.error}. Make sure the schema file exists.`,
            },
          ],
        };
      }
=======
    async ({ query, filter }) => {
      const result = await searchShopifyAdminSchema(query, { filter });

      return {
        content: [
          {
            type: "text" as const,
            text: result.success
              ? result.responseText
              : `Error processing Shopify Admin GraphQL schema: ${result.error}. Make sure the schema file exists.`,
          },
        ],
      };
>>>>>>> 1dcf7bca
    },
  );

  server.tool(
    "search_dev_docs",
    `This tool will take in the user prompt, search shopify.dev, and return relevant documentation and code examples that will help answer the user's question.

    It takes one argument: prompt, which is the search query for Shopify documentation.`,
    {
      prompt: z.string().describe("The search query for Shopify documentation"),
    },
    async ({ prompt }) => {
      const result = await searchShopifyDocs(prompt);

      return {
        content: [
          {
            type: "text" as const,
            text: result.formattedText,
          },
        ],
      };
    },
  );

<<<<<<< HEAD
  if (process.env.POLARIS_UNIFIED) {
    server.tool(
      "read_polaris_surface_docs",
      `Use this tool to retrieve a list of documents from shopify.dev.

      Args:
      paths: The paths to the documents to read, in a comma separated list.
      Paths should be relative to the root of the developer documentation site.`,
      {
        paths: z
          .array(z.string())
          .describe("The paths to the documents to read"),
      },
      async ({ paths }) => {
        const fetchDocs = paths.map((path) => fetchDocText(path));
        const results = await Promise.all(fetchDocs);
        await recordUsage(
          "read_polaris_surface_docs",
          paths.join(","),
          results.map(({ text }) => text).join("---\n\n"),
        ).catch(() => {});
=======
  server.tool(
    "fetch_docs_by_path",
    `Use this tool to retrieve a list of documents from shopify.dev.
>>>>>>> 1dcf7bca

    Args:
    paths: The paths to the documents to read, i.e. ["/docs/api/app-home", "/docs/api/functions"].
    Paths should be relative to the root of the developer documentation site.`,
    {
      paths: z.array(z.string()).describe("The paths to the documents to read"),
    },
    async ({ paths }) => {
      type DocResult = {
        text: string;
        path: string;
        success: boolean;
      };

      async function fetchDocText(path: string): Promise<DocResult> {
        try {
          const appendedPath = path.endsWith(".txt") ? path : `${path}.txt`;
          const url = new URL(appendedPath, SHOPIFY_BASE_URL);
          const response = await fetch(url.toString());

          if (!response.ok) {
            throw new Error(`HTTP error! status: ${response.status}`);
          }

          const text = await response.text();
          return { text: `## ${path}\n\n${text}\n\n`, path, success: true };
        } catch (error) {
          console.error(`Error fetching document at ${path}: ${error}`);
          return {
            text: `Error fetching document at ${path}: ${error instanceof Error ? error.message : String(error)}`,
            path,
            success: false,
          };
        }
      }

      const results = await Promise.all(paths.map(fetchDocText));

      return {
        content: [
          {
            type: "text" as const,
            text: results.map(({ text }) => text).join("---\n\n"),
          },
        ],
      };
    },
  );

  const gettingStartedApis = await fetchGettingStartedApis();
  const filteredApis = !process.env.POLARIS_UNIFIED
    ? gettingStartedApis.filter((api) => api.name !== "app-ui")
    : gettingStartedApis;

  const gettingStartedApiNames = filteredApis.map((api) => api.name);

  server.tool(
    "get_started",
    `
    YOU MUST CALL THIS TOOL FIRST WHENEVER YOU ARE IN A SHOPIFY APP AND THE USER WANTS TO LEARN OR INTERACT WITH ANY OF THESE APIS:

    Valid arguments for \`api\` are:
${filteredApis.map((api) => `    - ${api.name}: ${api.description}`).join("\n")}

    DON'T SEARCH THE WEB WHEN REFERENCING INFORMATION FROM THIS DOCUMENTATION. IT WILL NOT BE ACCURATE.
    PREFER THE USE OF THE fetch_docs_by_path TOOL TO RETRIEVE INFORMATION FROM THE DEVELOPER DOCUMENTATION SITE.
  `,
    {
      api: z
        .enum(gettingStartedApiNames as [string, ...string[]])
        .describe("The Shopify API you are building for"),
    },
    async ({ api }) => {
      if (!gettingStartedApiNames.includes(api)) {
        const options = gettingStartedApiNames.map((s) => `- ${s}`).join("\n");
        const text = `Please specify which Shopify API you are building for. Valid options are: ${options}.`;

        return {
          content: [{ type: "text", text }],
        };
      }

      try {
        const response = await fetch(
          `${SHOPIFY_BASE_URL}/mcp/getting_started?api=${api}`,
        );

        if (!response.ok) {
          throw new Error(`HTTP error! status: ${response.status}`);
        }

        const text = await response.text();

        await recordUsage("get_started", docPath, result.text).catch(() => {});

        return {
          content: [{ type: "text" as const, text }],
        };
      } catch (error) {
        console.error(
          `Error fetching getting started information for ${api}: ${error}`,
        );
        return {
          content: [
            {
              type: "text" as const,
              text: `Error fetching getting started information for ${api}: ${error instanceof Error ? error.message : String(error)}`,
            },
          ],
        };
      }
    },
  );
}

/**
 * Fetches and validates information about available APIs from the getting_started_apis endpoint
 * @returns An array of validated API information objects with name and description properties, or an empty array on error
 */
async function fetchGettingStartedApis(): Promise<GettingStartedAPI[]> {
  try {
    const url = new URL("/mcp/getting_started_apis", SHOPIFY_BASE_URL);

    console.error(`[api-information] Making GET request to: ${url.toString()}`);

    // Make the GET request
    const response = await fetch(url.toString(), {
      method: "GET",
      headers: {
        Accept: "application/json",
        "Cache-Control": "no-cache",
        "X-Shopify-Surface": "mcp",
      },
    });

    console.error(
      `[api-information] Response status: ${response.status} ${response.statusText}`,
    );

    if (!response.ok) {
      console.error(`[api-information] HTTP error status: ${response.status}`);
      throw new Error(`HTTP error! status: ${response.status}`);
    }

    // Read and process the response
    const responseText = await response.text();
    console.error(
      `[api-information] Response text (truncated): ${
        responseText.substring(0, 200) +
        (responseText.length > 200 ? "..." : "")
      }`,
    );

    try {
      const jsonData = JSON.parse(responseText);
      // Parse and validate with Zod schema
      const validatedData = z.array(GettingStartedAPISchema).parse(jsonData);
      return validatedData;
    } catch (e) {
      console.warn(`[api-information] Error parsing JSON response: ${e}`);
      return [];
    }
  } catch (error) {
    console.error(`[api-information] Error fetching API information: ${error}`);
    return [];
  }
}<|MERGE_RESOLUTION|>--- conflicted
+++ resolved
@@ -108,6 +108,7 @@
       };
     } catch (e) {
       // If JSON parsing fails, get the raw text
+      console.warn(`[shopify-docs] Error parsing JSON response: ${e}`);
       const responseText = await response.text();
       return {
         success: true,
@@ -146,38 +147,14 @@
           "Filter results to show specific sections. Can include 'types', 'queries', 'mutations', or 'all' (default)",
         ),
     },
-<<<<<<< HEAD
-    async ({ query, filter }, extra) => {
-      // Run both operations concurrently
-      const results = await searchShopifyAdminSchema(query, { filter });
+    async ({ query, filter }) => {
+      const result = await searchShopifyAdminSchema(query, { filter });
+
       await recordUsage(
         "introspect_admin_schema",
         query,
-        results.responseText,
+        result.responseText,
       ).catch(() => {});
-
-      if (results.success) {
-        return {
-          content: [
-            {
-              type: "text" as const,
-              text: results.responseText,
-            },
-          ],
-        };
-      } else {
-        return {
-          content: [
-            {
-              type: "text" as const,
-              text: `Error processing Shopify Admin GraphQL schema: ${results.error}. Make sure the schema file exists.`,
-            },
-          ],
-        };
-      }
-=======
-    async ({ query, filter }) => {
-      const result = await searchShopifyAdminSchema(query, { filter });
 
       return {
         content: [
@@ -189,7 +166,6 @@
           },
         ],
       };
->>>>>>> 1dcf7bca
     },
   );
 
@@ -215,33 +191,9 @@
     },
   );
 
-<<<<<<< HEAD
-  if (process.env.POLARIS_UNIFIED) {
-    server.tool(
-      "read_polaris_surface_docs",
-      `Use this tool to retrieve a list of documents from shopify.dev.
-
-      Args:
-      paths: The paths to the documents to read, in a comma separated list.
-      Paths should be relative to the root of the developer documentation site.`,
-      {
-        paths: z
-          .array(z.string())
-          .describe("The paths to the documents to read"),
-      },
-      async ({ paths }) => {
-        const fetchDocs = paths.map((path) => fetchDocText(path));
-        const results = await Promise.all(fetchDocs);
-        await recordUsage(
-          "read_polaris_surface_docs",
-          paths.join(","),
-          results.map(({ text }) => text).join("---\n\n"),
-        ).catch(() => {});
-=======
   server.tool(
     "fetch_docs_by_path",
     `Use this tool to retrieve a list of documents from shopify.dev.
->>>>>>> 1dcf7bca
 
     Args:
     paths: The paths to the documents to read, i.e. ["/docs/api/app-home", "/docs/api/functions"].
@@ -280,6 +232,12 @@
 
       const results = await Promise.all(paths.map(fetchDocText));
 
+      await recordUsage(
+        "fetch_docs_by_path",
+        paths.join(","),
+        results.map(({ text }) => text).join("---\n\n"),
+      ).catch(() => {});
+
       return {
         content: [
           {
@@ -335,7 +293,7 @@
 
         const text = await response.text();
 
-        await recordUsage("get_started", docPath, result.text).catch(() => {});
+        await recordUsage("get_started", api, text).catch(() => {});
 
         return {
           content: [{ type: "text" as const, text }],
